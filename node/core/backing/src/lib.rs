// Copyright 2020 Parity Technologies (UK) Ltd.
// This file is part of Polkadot.

// Polkadot is free software: you can redistribute it and/or modify
// it under the terms of the GNU General Public License as published by
// the Free Software Foundation, either version 3 of the License, or
// (at your option) any later version.

// Polkadot is distributed in the hope that it will be useful,
// but WITHOUT ANY WARRANTY; without even the implied warranty of
// MERCHANTABILITY or FITNESS FOR A PARTICULAR PURPOSE.  See the
// GNU General Public License for more details.

// You should have received a copy of the GNU General Public License
// along with Polkadot.  If not, see <http://www.gnu.org/licenses/>.

//! Implements a `CandidateBackingSubsystem`.

use std::collections::{HashMap, HashSet};
use std::convert::TryFrom;
use std::pin::Pin;
use std::sync::Arc;

use bitvec::vec::BitVec;
use futures::{
	channel::{mpsc, oneshot},
	Future, FutureExt, SinkExt, StreamExt,
};

use keystore::KeyStorePtr;
use polkadot_primitives::v1::{
	CommittedCandidateReceipt, BackedCandidate, Id as ParaId, ValidatorId,
	ValidatorIndex, SigningContext, PoV, OmittedValidationData,
	CandidateDescriptor, AvailableData, ValidatorSignature, Hash, CandidateReceipt,
	CandidateCommitments, CoreState, CoreIndex,
};
use polkadot_node_primitives::{
	FromTableMisbehavior, Statement, SignedFullStatement, MisbehaviorReport,
	ValidationOutputs, ValidationResult,
};
use polkadot_subsystem::{
	messages::{
		AllMessages, AvailabilityStoreMessage, CandidateBackingMessage, CandidateSelectionMessage,
		CandidateValidationMessage, NewBackedCandidate, PoVDistributionMessage, ProvisionableData,
		ProvisionerMessage, RuntimeApiMessage, StatementDistributionMessage, ValidationFailed,
		RuntimeApiRequest,
	},
<<<<<<< HEAD
	util::{
		self,
		request_session_index_for_child,
		request_validator_groups,
		request_validators,
		request_from_runtime,
		Validator,
		prometheus,
		MetricsTrait,
	},
=======
};
use polkadot_node_subsystem_util::{
	self as util,
	request_session_index_for_child,
	request_validator_groups,
	request_validators,
	request_from_runtime,
	Validator,
>>>>>>> 976a319e
	delegated_subsystem,
};
use statement_table::{
	generic::AttestedCandidate as TableAttestedCandidate,
	Context as TableContextTrait,
	Table,
	v1::{
		Statement as TableStatement,
		SignedStatement as TableSignedStatement, Summary as TableSummary,
	},
};

#[derive(Debug, derive_more::From)]
enum Error {
	CandidateNotFound,
	InvalidSignature,
	StoreFailed,
	#[from]
	Erasure(erasure_coding::Error),
	#[from]
	ValidationFailed(ValidationFailed),
	#[from]
	Oneshot(oneshot::Canceled),
	#[from]
	Mpsc(mpsc::SendError),
	#[from]
	UtilError(util::Error),
}

/// Holds all data needed for candidate backing job operation.
struct CandidateBackingJob {
	/// The hash of the relay parent on top of which this job is doing it's work.
	parent: Hash,
	/// Inbound message channel receiving part.
	rx_to: mpsc::Receiver<ToJob>,
	/// Outbound message channel sending part.
	tx_from: mpsc::Sender<FromJob>,
	/// The `ParaId`s assigned to this validator.
	assignment: ParaId,
	/// We issued `Valid` or `Invalid` statements on about these candidates.
	issued_statements: HashSet<Hash>,
	/// `Some(h)` if this job has already issues `Seconded` statemt for some candidate with `h` hash.
	seconded: Option<Hash>,
	/// We have already reported misbehaviors for these validators.
	reported_misbehavior_for: HashSet<ValidatorIndex>,
	table: Table<TableContext>,
	table_context: TableContext,
	metrics: Metrics,
}

const fn group_quorum(n_validators: usize) -> usize {
	(n_validators / 2) + 1
}

#[derive(Default)]
struct TableContext {
	signing_context: SigningContext,
	validator: Option<Validator>,
	groups: HashMap<ParaId, Vec<ValidatorIndex>>,
	validators: Vec<ValidatorId>,
}

impl TableContextTrait for TableContext {
	type AuthorityId = ValidatorIndex;
	type Digest = Hash;
	type GroupId = ParaId;
	type Signature = ValidatorSignature;
	type Candidate = CommittedCandidateReceipt;

	fn candidate_digest(candidate: &CommittedCandidateReceipt) -> Hash {
		candidate.hash()
	}

	fn candidate_group(candidate: &CommittedCandidateReceipt) -> ParaId {
		candidate.descriptor().para_id
	}

	fn is_member_of(&self, authority: &ValidatorIndex, group: &ParaId) -> bool {
		self.groups.get(group).map_or(false, |g| g.iter().position(|a| a == authority).is_some())
	}

	fn requisite_votes(&self, group: &ParaId) -> usize {
		self.groups.get(group).map_or(usize::max_value(), |g| group_quorum(g.len()))
	}
}

/// A message type that is sent from `CandidateBackingSubsystem` to `CandidateBackingJob`.
pub enum ToJob {
	/// A `CandidateBackingMessage`.
	CandidateBacking(CandidateBackingMessage),
	/// Stop working.
	Stop,
}

impl TryFrom<AllMessages> for ToJob {
	type Error = ();

	fn try_from(msg: AllMessages) -> Result<Self, Self::Error> {
		match msg {
			AllMessages::CandidateBacking(msg) => Ok(ToJob::CandidateBacking(msg)),
			_ => Err(()),
		}
	}
}

impl From<CandidateBackingMessage> for ToJob {
	fn from(msg: CandidateBackingMessage) -> Self {
		Self::CandidateBacking(msg)
	}
}

impl util::ToJobTrait for ToJob {
	const STOP: Self = ToJob::Stop;

	fn relay_parent(&self) -> Option<Hash> {
		match self {
			Self::CandidateBacking(cb) => cb.relay_parent(),
			Self::Stop => None,
		}
	}
}

/// A message type that is sent from `CandidateBackingJob` to `CandidateBackingSubsystem`.
enum FromJob {
	AvailabilityStore(AvailabilityStoreMessage),
	RuntimeApiMessage(RuntimeApiMessage),
	CandidateValidation(CandidateValidationMessage),
	CandidateSelection(CandidateSelectionMessage),
	Provisioner(ProvisionerMessage),
	PoVDistribution(PoVDistributionMessage),
	StatementDistribution(StatementDistributionMessage),
}

impl From<FromJob> for AllMessages {
	fn from(f: FromJob) -> Self {
		match f {
			FromJob::AvailabilityStore(msg) => AllMessages::AvailabilityStore(msg),
			FromJob::RuntimeApiMessage(msg) => AllMessages::RuntimeApi(msg),
			FromJob::CandidateValidation(msg) => AllMessages::CandidateValidation(msg),
			FromJob::CandidateSelection(msg) => AllMessages::CandidateSelection(msg),
			FromJob::StatementDistribution(msg) => AllMessages::StatementDistribution(msg),
			FromJob::PoVDistribution(msg) => AllMessages::PoVDistribution(msg),
			FromJob::Provisioner(msg) => AllMessages::Provisioner(msg),
		}
	}
}

impl TryFrom<AllMessages> for FromJob {
	type Error = &'static str;

	fn try_from(f: AllMessages) -> Result<Self, Self::Error> {
		match f {
			AllMessages::AvailabilityStore(msg) => Ok(FromJob::AvailabilityStore(msg)),
			AllMessages::RuntimeApi(msg) => Ok(FromJob::RuntimeApiMessage(msg)),
			AllMessages::CandidateValidation(msg) => Ok(FromJob::CandidateValidation(msg)),
			AllMessages::CandidateSelection(msg) => Ok(FromJob::CandidateSelection(msg)),
			AllMessages::StatementDistribution(msg) => Ok(FromJob::StatementDistribution(msg)),
			AllMessages::PoVDistribution(msg) => Ok(FromJob::PoVDistribution(msg)),
			AllMessages::Provisioner(msg) => Ok(FromJob::Provisioner(msg)),
			_ => Err("can't convert this AllMessages variant to FromJob"),
		}
	}
}

// It looks like it's not possible to do an `impl From` given the current state of
// the code. So this does the necessary conversion.
fn primitive_statement_to_table(s: &SignedFullStatement) -> TableSignedStatement {
	let statement = match s.payload() {
		Statement::Seconded(c) => TableStatement::Candidate(c.clone()),
		Statement::Valid(h) => TableStatement::Valid(h.clone()),
		Statement::Invalid(h) => TableStatement::Invalid(h.clone()),
	};

	TableSignedStatement {
		statement,
		signature: s.signature().clone(),
		sender: s.validator_index(),
	}
}

impl CandidateBackingJob {
	/// Run asynchronously.
	async fn run_loop(mut self) -> Result<(), Error> {
		while let Some(msg) = self.rx_to.next().await {
			match msg {
				ToJob::CandidateBacking(msg) => {
					self.process_msg(msg).await?;
				}
				_ => break,
			}
		}

		Ok(())
	}

	async fn issue_candidate_invalid_message(
		&mut self,
		candidate: CandidateReceipt,
	) -> Result<(), Error> {
		self.tx_from.send(FromJob::CandidateSelection(
			CandidateSelectionMessage::Invalid(self.parent, candidate)
		)).await?;

		Ok(())
	}

	/// Validate the candidate that is requested to be `Second`ed and distribute validation result.
	///
	/// Returns `Ok(true)` if we issued a `Seconded` statement about this candidate.
	async fn validate_and_second(
		&mut self,
		candidate: &CandidateReceipt,
		pov: PoV,
	) -> Result<bool, Error> {
		let valid = self.request_candidate_validation(
			candidate.descriptor().clone(),
			Arc::new(pov.clone()),
		).await?;

		let candidate_hash = candidate.hash();

		let statement = match valid {
			ValidationResult::Valid(outputs) => {
				// make PoV available for later distribution. Send data to the availability
				// store to keep. Sign and dispatch `valid` statement to network if we
				// have not seconded the given candidate.
				//
				// If the commitments hash produced by validation is not the same as given by
				// the collator, do not make available and report the collator.
				let commitments_check = self.make_pov_available(
					pov,
					outputs,
					|commitments| if commitments.hash() == candidate.commitments_hash {
						Ok(CommittedCandidateReceipt {
							descriptor: candidate.descriptor().clone(),
							commitments,
						})
					} else {
						Err(())
					},
				).await?;

				match commitments_check {
					Ok(candidate) => {
						self.issued_statements.insert(candidate_hash);
						Some(Statement::Seconded(candidate))
					}
					Err(()) => {
						self.issue_candidate_invalid_message(candidate.clone()).await?;
						None
					}
				}
			}
			ValidationResult::Invalid(_reason) => {
				// no need to issue a statement about this if we aren't seconding it.
				//
				// there's an infinite amount of garbage out there. no need to acknowledge
				// all of it.
				self.issue_candidate_invalid_message(candidate.clone()).await?;
				None
			}
		};

		let issued_statement = statement.is_some();
		if let Some(signed_statement) = statement.and_then(|s| self.sign_statement(s)) {
			self.import_statement(&signed_statement).await?;
			self.distribute_signed_statement(signed_statement).await?;
		}

		Ok(issued_statement)
	}

	fn get_backed(&self) -> Vec<NewBackedCandidate> {
		let proposed = self.table.proposed_candidates(&self.table_context);
		let mut res = Vec::with_capacity(proposed.len());

		for p in proposed.into_iter() {
			let TableAttestedCandidate { candidate, validity_votes, .. } = p;

			let (ids, validity_votes): (Vec<_>, Vec<_>) = validity_votes
						.into_iter()
						.map(|(id, vote)| (id, vote.into()))
						.unzip();

			let group = match self.table_context.groups.get(&self.assignment) {
				Some(group) => group,
				None => continue,
			};

			let mut validator_indices = BitVec::with_capacity(group.len());

			validator_indices.resize(group.len(), false);

			for id in ids.iter() {
				if let Some(position) = group.iter().position(|x| x == id) {
					validator_indices.set(position, true);
				}
			}

			let backed = BackedCandidate {
				candidate,
				validity_votes,
				validator_indices,
			};

			res.push(NewBackedCandidate(backed.clone()));
		}

		res
	}

	/// Check if there have happened any new misbehaviors and issue necessary messages.
	///
	/// TODO: Report multiple misbehaviors (https://github.com/paritytech/polkadot/issues/1387)
	async fn issue_new_misbehaviors(&mut self) -> Result<(), Error> {
		let mut reports = Vec::new();

		for (k, v) in self.table.get_misbehavior().iter() {
			if !self.reported_misbehavior_for.contains(k) {
				self.reported_misbehavior_for.insert(*k);

				let f = FromTableMisbehavior {
					id: *k,
					report: v.clone(),
					signing_context: self.table_context.signing_context.clone(),
					key: self.table_context.validators[*k as usize].clone(),
				};

				if let Ok(report) = MisbehaviorReport::try_from(f) {
					let message = ProvisionerMessage::ProvisionableData(
						ProvisionableData::MisbehaviorReport(self.parent, report),
					);

					reports.push(message);
				}
			}
		}

		for report in reports.drain(..) {
			self.send_to_provisioner(report).await?
		}

		Ok(())
	}

	/// Import a statement into the statement table and return the summary of the import.
	async fn import_statement(
		&mut self,
		statement: &SignedFullStatement,
	) -> Result<Option<TableSummary>, Error> {
		let stmt = primitive_statement_to_table(statement);

		let summary = self.table.import_statement(&self.table_context, stmt);

		self.issue_new_misbehaviors().await?;

		return Ok(summary);
	}

	async fn process_msg(&mut self, msg: CandidateBackingMessage) -> Result<(), Error> {
		match msg {
			CandidateBackingMessage::Second(_, candidate, pov) => {
				// Sanity check that candidate is from our assignment.
				if candidate.descriptor().para_id != self.assignment {
					return Ok(());
				}

				// If the message is a `CandidateBackingMessage::Second`, sign and dispatch a
				// Seconded statement only if we have not seconded any other candidate and
				// have not signed a Valid statement for the requested candidate.
				match self.seconded {
					// This job has not seconded a candidate yet.
					None => {
						let candidate_hash = candidate.hash();

						if !self.issued_statements.contains(&candidate_hash) {
							if let Ok(true) = self.validate_and_second(
								&candidate,
								pov,
							).await {
								self.seconded = Some(candidate_hash);
							}
						}
					}
					// This job has already seconded a candidate.
					Some(_) => {}
				}
			}
			CandidateBackingMessage::Statement(_, statement) => {
				self.check_statement_signature(&statement)?;
				match self.maybe_validate_and_import(statement).await {
					Err(Error::ValidationFailed(_)) => return Ok(()),
					Err(e) => return Err(e),
					Ok(()) => (),
				}
			}
			CandidateBackingMessage::GetBackedCandidates(_, tx) => {
				let backed = self.get_backed();

				tx.send(backed).map_err(|_| oneshot::Canceled)?;
			}
		}

		Ok(())
	}

	/// Kick off validation work and distribute the result as a signed statement.
	async fn kick_off_validation_work(
		&mut self,
		summary: TableSummary,
	) -> Result<(), Error> {
		let candidate_hash = summary.candidate.clone();

		if self.issued_statements.contains(&candidate_hash) {
			return Ok(())
		}

		// We clone the commitments here because there are borrowck
		// errors relating to this being a struct and methods borrowing the entirety of self
		// and not just those things that the function uses.
		let candidate = self.table.get_candidate(&candidate_hash).ok_or(Error::CandidateNotFound)?;
		let expected_commitments = candidate.commitments.clone();

		let descriptor = candidate.descriptor().clone();
		let pov = self.request_pov_from_distribution(descriptor.clone()).await?;
		let v = self.request_candidate_validation(descriptor, pov.clone()).await?;

		let statement = match v {
			ValidationResult::Valid(outputs) => {
				// If validation produces a new set of commitments, we vote the candidate as invalid.
				let commitments_check = self.make_pov_available(
					(&*pov).clone(),
					outputs,
					|commitments| if commitments == expected_commitments {
						Ok(())
					} else {
						Err(())
					}
				).await?;

				match commitments_check {
					Ok(()) => Statement::Valid(candidate_hash),
					Err(()) => Statement::Invalid(candidate_hash),
				}
			}
			ValidationResult::Invalid(_reason) => {
				Statement::Invalid(candidate_hash)
			}
		};

		self.issued_statements.insert(candidate_hash);

		if let Some(signed_statement) = self.sign_statement(statement) {
			self.distribute_signed_statement(signed_statement).await?;
		}

		Ok(())
	}

	/// Import the statement and kick off validation work if it is a part of our assignment.
	async fn maybe_validate_and_import(
		&mut self,
		statement: SignedFullStatement,
	) -> Result<(), Error> {
		if let Some(summary) = self.import_statement(&statement).await? {
			if let Statement::Seconded(_) = statement.payload() {
				if summary.group_id == self.assignment {
					self.kick_off_validation_work(summary).await?;
				}
			}
		}

		Ok(())
	}

	fn sign_statement(&self, statement: Statement) -> Option<SignedFullStatement> {
		let signed = self.table_context.validator.as_ref()?.sign(statement);
		self.metrics.on_statement_signed();
		Some(signed)
	}

	fn check_statement_signature(&self, statement: &SignedFullStatement) -> Result<(), Error> {
		let idx = statement.validator_index() as usize;

		if self.table_context.validators.len() > idx {
			statement.check_signature(
				&self.table_context.signing_context,
				&self.table_context.validators[idx],
			).map_err(|_| Error::InvalidSignature)?;
		} else {
			return Err(Error::InvalidSignature);
		}

		Ok(())
	}

	async fn send_to_provisioner(&mut self, msg: ProvisionerMessage) -> Result<(), Error> {
		self.tx_from.send(FromJob::Provisioner(msg)).await?;

		Ok(())
	}

	async fn request_pov_from_distribution(
		&mut self,
		descriptor: CandidateDescriptor,
	) -> Result<Arc<PoV>, Error> {
		let (tx, rx) = oneshot::channel();

		self.tx_from.send(FromJob::PoVDistribution(
			PoVDistributionMessage::FetchPoV(self.parent, descriptor, tx)
		)).await?;

		Ok(rx.await?)
	}

	async fn request_candidate_validation(
		&mut self,
		candidate: CandidateDescriptor,
		pov: Arc<PoV>,
	) -> Result<ValidationResult, Error> {
		let (tx, rx) = oneshot::channel();

		self.tx_from.send(FromJob::CandidateValidation(
				CandidateValidationMessage::ValidateFromChainState(
					candidate,
					pov,
					tx,
				)
			)
		).await?;

		Ok(rx.await??)
	}

	async fn store_available_data(
		&mut self,
		id: Option<ValidatorIndex>,
		n_validators: u32,
		available_data: AvailableData,
	) -> Result<(), Error> {
		let (tx, rx) = oneshot::channel();
		self.tx_from.send(FromJob::AvailabilityStore(
				AvailabilityStoreMessage::StoreAvailableData(
					self.parent,
					id,
					n_validators,
					available_data,
					tx,
				)
			)
		).await?;

		rx.await?.map_err(|_| Error::StoreFailed)?;

		Ok(())
	}

	// Make a `PoV` available.
	//
	// This calls an inspection function before making the PoV available for any last checks
	// that need to be done. If the inspection function returns an error, this function returns
	// early without making the PoV available.
	async fn make_pov_available<T, E>(
		&mut self,
		pov: PoV,
		outputs: ValidationOutputs,
		with_commitments: impl FnOnce(CandidateCommitments) -> Result<T, E>,
	) -> Result<Result<T, E>, Error> {
		let omitted_validation = OmittedValidationData {
			global_validation: outputs.global_validation_data,
			local_validation: outputs.local_validation_data,
		};

		let available_data = AvailableData {
			pov,
			omitted_validation,
		};

		let chunks = erasure_coding::obtain_chunks_v1(
			self.table_context.validators.len(),
			&available_data,
		)?;

		let branches = erasure_coding::branches(chunks.as_ref());
		let erasure_root = branches.root();

		let commitments = CandidateCommitments {
			fees: outputs.fees,
			upward_messages: outputs.upward_messages,
			erasure_root,
			new_validation_code: outputs.new_validation_code,
			head_data: outputs.head_data,
		};

		let res = match with_commitments(commitments) {
			Ok(x) => x,
			Err(e) => return Ok(Err(e)),
		};

		self.store_available_data(
			self.table_context.validator.as_ref().map(|v| v.index()),
			self.table_context.validators.len() as u32,
			available_data,
		).await?;

		Ok(Ok(res))
	}

	async fn distribute_signed_statement(&mut self, s: SignedFullStatement) -> Result<(), Error> {
		let smsg = StatementDistributionMessage::Share(self.parent, s);

		self.tx_from.send(FromJob::StatementDistribution(smsg)).await?;

		Ok(())
	}
}

impl util::JobTrait for CandidateBackingJob {
	type ToJob = ToJob;
	type FromJob = FromJob;
	type Error = Error;
	type RunArgs = KeyStorePtr;
	type Metrics = Metrics;

	const NAME: &'static str = "CandidateBackingJob";

	fn run(
		parent: Hash,
		keystore: KeyStorePtr,
		metrics: Metrics,
		rx_to: mpsc::Receiver<Self::ToJob>,
		mut tx_from: mpsc::Sender<Self::FromJob>,
	) -> Pin<Box<dyn Future<Output = Result<(), Self::Error>> + Send>> {
		async move {
			macro_rules! try_runtime_api {
				($x: expr) => {
					match $x {
						Ok(x) => x,
						Err(e) => {
							log::warn!(
								target: "candidate_backing",
								"Failed to fetch runtime API data for job: {:?}",
								e,
							);

							// We can't do candidate validation work if we don't have the
							// requisite runtime API data. But these errors should not take
							// down the node.
							return Ok(());
						}
					}
				}
			}

			let (validators, groups, session_index, cores) = futures::try_join!(
				request_validators(parent, &mut tx_from).await?,
				request_validator_groups(parent, &mut tx_from).await?,
				request_session_index_for_child(parent, &mut tx_from).await?,
				request_from_runtime(
					parent,
					&mut tx_from,
					|tx| RuntimeApiRequest::AvailabilityCores(tx),
				).await?,
			)?;

			let validators = try_runtime_api!(validators);
			let (validator_groups, group_rotation_info) = try_runtime_api!(groups);
			let session_index = try_runtime_api!(session_index);
			let cores = try_runtime_api!(cores);

			let signing_context = SigningContext { parent_hash: parent, session_index };
			let validator = Validator::construct(&validators, signing_context, keystore.clone())?;

			let mut groups = HashMap::new();

			let n_cores = cores.len();
			for (idx, core) in cores.into_iter().enumerate() {
				// Ignore prospective assignments on occupied cores for the time being.
				if let CoreState::Scheduled(scheduled) = core {
					let core_index = CoreIndex(idx as _);
					let group_index = group_rotation_info.group_for_core(core_index, n_cores);
					if let Some(g) = validator_groups.get(group_index.0 as usize) {
						groups.insert(scheduled.para_id, g.clone());
					}
				}
			}

			let mut assignment = Default::default();

			if let Some(idx) = validators.iter().position(|k| *k == validator.id()) {
				let idx = idx as u32;
				for (para_id, group) in groups.iter() {
					if group.contains(&idx) {
						assignment = *para_id;
						break;
					}
				}
			}

			let table_context = TableContext {
				groups,
				validators,
				signing_context: validator.signing_context().clone(),
				validator: Some(validator),
			};

			let job = CandidateBackingJob {
				parent,
				rx_to,
				tx_from,
				assignment,
				issued_statements: HashSet::new(),
				seconded: None,
				reported_misbehavior_for: HashSet::new(),
				table: Table::default(),
				table_context,
				metrics,
			};

			job.run_loop().await
		}
		.boxed()
	}
}

#[derive(Clone)]
struct MetricsInner {
	signed_statement_count: prometheus::Counter<prometheus::U64>,
}

/// Candidate backing metrics.
#[derive(Default, Clone)]
pub struct Metrics(Option<MetricsInner>);

impl Metrics {
	fn on_statement_signed(&self) {
		if let Some(metrics) = &self.0 {
			metrics.signed_statement_count.inc();
		}
	}
}

impl MetricsTrait for Metrics {
	fn try_register(registry: &prometheus::Registry) -> Result<Self, prometheus::PrometheusError> {
		let metrics = MetricsInner {
			signed_statement_count: prometheus::register(
				prometheus::Counter::new(
					"signed_statement_count",
					"Number of statements signed.",
				)?,
				registry,
			)?,
		};
		Ok(Metrics(Some(metrics)))
	}
}

delegated_subsystem!(CandidateBackingJob(KeyStorePtr, Metrics) <- ToJob as CandidateBackingSubsystem);

#[cfg(test)]
mod tests {
	use super::*;
	use assert_matches::assert_matches;
	use futures::{executor, future, Future};
	use polkadot_primitives::v1::{
		ScheduledCore, BlockData, CandidateCommitments, CollatorId,
		LocalValidationData, GlobalValidationData, HeadData,
		ValidatorPair, ValidityAttestation, GroupRotationInfo,
	};
	use polkadot_subsystem::{
		messages::RuntimeApiRequest,
		ActiveLeavesUpdate, FromOverseer, OverseerSignal,
	};
	use polkadot_node_primitives::InvalidCandidate;
	use sp_keyring::Sr25519Keyring;
	use std::collections::HashMap;

	fn validator_pubkeys(val_ids: &[Sr25519Keyring]) -> Vec<ValidatorId> {
		val_ids.iter().map(|v| v.public().into()).collect()
	}

	struct TestState {
		chain_ids: Vec<ParaId>,
		keystore: KeyStorePtr,
		validators: Vec<Sr25519Keyring>,
		validator_public: Vec<ValidatorId>,
		global_validation_data: GlobalValidationData,
		local_validation_data: LocalValidationData,
		validator_groups: (Vec<Vec<ValidatorIndex>>, GroupRotationInfo),
		availability_cores: Vec<CoreState>,
		head_data: HashMap<ParaId, HeadData>,
		signing_context: SigningContext,
		relay_parent: Hash,
	}

	impl Default for TestState {
		fn default() -> Self {
			let chain_a = ParaId::from(1);
			let chain_b = ParaId::from(2);
			let thread_a = ParaId::from(3);

			let chain_ids = vec![chain_a, chain_b, thread_a];

			let validators = vec![
				Sr25519Keyring::Alice,
				Sr25519Keyring::Bob,
				Sr25519Keyring::Charlie,
				Sr25519Keyring::Dave,
				Sr25519Keyring::Ferdie,
			];

			let keystore = keystore::Store::new_in_memory();
			// Make sure `Alice` key is in the keystore, so this mocked node will be a parachain validator.
			keystore.write().insert_ephemeral_from_seed::<ValidatorPair>(&validators[0].to_seed())
				.expect("Insert key into keystore");

			let validator_public = validator_pubkeys(&validators);

			let validator_groups = vec![vec![2, 0, 3], vec![1], vec![4]];
			let group_rotation_info = GroupRotationInfo {
				session_start_block: 0,
				group_rotation_frequency: 100,
				now: 1,
			};

			let thread_collator: CollatorId = Sr25519Keyring::Two.public().into();
			let availability_cores = vec![
				CoreState::Scheduled(ScheduledCore {
					para_id: chain_a,
					collator: None,
				}),
				CoreState::Scheduled(ScheduledCore {
					para_id: chain_b,
					collator: None,
				}),
				CoreState::Scheduled(ScheduledCore {
					para_id: thread_a,
					collator: Some(thread_collator.clone()),
				}),
			];

			let mut head_data = HashMap::new();
			head_data.insert(chain_a, HeadData(vec![4, 5, 6]));

			let relay_parent = Hash::from([5; 32]);

			let signing_context = SigningContext {
				session_index: 1,
				parent_hash: relay_parent,
			};

			let local_validation_data = LocalValidationData {
				parent_head: HeadData(vec![7, 8, 9]),
				balance: Default::default(),
				code_upgrade_allowed: None,
				validation_code_hash: Default::default(),
			};

			let global_validation_data = GlobalValidationData {
				max_code_size: 1000,
				max_head_data_size: 1000,
				block_number: Default::default(),
			};

			Self {
				chain_ids,
				keystore,
				validators,
				validator_public,
				validator_groups: (validator_groups, group_rotation_info),
				availability_cores,
				head_data,
				local_validation_data,
				global_validation_data,
				signing_context,
				relay_parent,
			}
		}
	}

	struct TestHarness {
		virtual_overseer: polkadot_node_subsystem_test_helpers::TestSubsystemContextHandle<CandidateBackingMessage>,
	}

	fn test_harness<T: Future<Output=()>>(keystore: KeyStorePtr, test: impl FnOnce(TestHarness) -> T) {
		let pool = sp_core::testing::TaskExecutor::new();

		let (context, virtual_overseer) = polkadot_node_subsystem_test_helpers::make_subsystem_context(pool.clone());

		let subsystem = CandidateBackingSubsystem::run(context, keystore, Metrics(None), pool.clone());

		let test_fut = test(TestHarness {
			virtual_overseer,
		});

		futures::pin_mut!(test_fut);
		futures::pin_mut!(subsystem);

		executor::block_on(future::select(test_fut, subsystem));
	}

	fn make_erasure_root(test: &TestState, pov: PoV) -> Hash {
		let omitted_validation = OmittedValidationData {
			global_validation: test.global_validation_data.clone(),
			local_validation: test.local_validation_data.clone(),
		};

		let available_data = AvailableData {
			omitted_validation,
			pov,
		};

		let chunks = erasure_coding::obtain_chunks_v1(test.validators.len(), &available_data).unwrap();
		erasure_coding::branches(&chunks).root()
	}

	#[derive(Default)]
	struct TestCandidateBuilder {
		para_id: ParaId,
		head_data: HeadData,
		pov_hash: Hash,
		relay_parent: Hash,
		erasure_root: Hash,
	}

	impl TestCandidateBuilder {
		fn build(self) -> CommittedCandidateReceipt {
			CommittedCandidateReceipt {
				descriptor: CandidateDescriptor {
					para_id: self.para_id,
					pov_hash: self.pov_hash,
					relay_parent: self.relay_parent,
					..Default::default()
				},
				commitments: CandidateCommitments {
					head_data: self.head_data,
					erasure_root: self.erasure_root,
					..Default::default()
				},
			}
		}
	}

	// Tests that the subsystem performs actions that are requied on startup.
	async fn test_startup(
		virtual_overseer: &mut polkadot_node_subsystem_test_helpers::TestSubsystemContextHandle<CandidateBackingMessage>,
		test_state: &TestState,
	) {
		// Start work on some new parent.
		virtual_overseer.send(FromOverseer::Signal(
			OverseerSignal::ActiveLeaves(ActiveLeavesUpdate::start_work(test_state.relay_parent)))
		).await;

		// Check that subsystem job issues a request for a validator set.
		assert_matches!(
			virtual_overseer.recv().await,
			AllMessages::RuntimeApi(
				RuntimeApiMessage::Request(parent, RuntimeApiRequest::Validators(tx))
			) if parent == test_state.relay_parent => {
				tx.send(Ok(test_state.validator_public.clone())).unwrap();
			}
		);

		// Check that subsystem job issues a request for the validator groups.
		assert_matches!(
			virtual_overseer.recv().await,
			AllMessages::RuntimeApi(
				RuntimeApiMessage::Request(parent, RuntimeApiRequest::ValidatorGroups(tx))
			) if parent == test_state.relay_parent => {
				tx.send(Ok(test_state.validator_groups.clone())).unwrap();
			}
		);

		// Check that subsystem job issues a request for the session index for child.
		assert_matches!(
			virtual_overseer.recv().await,
			AllMessages::RuntimeApi(
				RuntimeApiMessage::Request(parent, RuntimeApiRequest::SessionIndexForChild(tx))
			) if parent == test_state.relay_parent => {
				tx.send(Ok(test_state.signing_context.session_index)).unwrap();
			}
		);

			// Check that subsystem job issues a request for the availability cores.
			assert_matches!(
				virtual_overseer.recv().await,
				AllMessages::RuntimeApi(
					RuntimeApiMessage::Request(parent, RuntimeApiRequest::AvailabilityCores(tx))
				) if parent == test_state.relay_parent => {
					tx.send(Ok(test_state.availability_cores.clone())).unwrap();
				}
			);
	}

	// Test that a `CandidateBackingMessage::Second` issues validation work
	// and in case validation is successful issues a `StatementDistributionMessage`.
	#[test]
	fn backing_second_works() {
		let test_state = TestState::default();
		test_harness(test_state.keystore.clone(), |test_harness| async move {
			let TestHarness { mut virtual_overseer } = test_harness;

			test_startup(&mut virtual_overseer, &test_state).await;

			let pov = PoV {
				block_data: BlockData(vec![42, 43, 44]),
			};

			let expected_head_data = test_state.head_data.get(&test_state.chain_ids[0]).unwrap();

			let pov_hash = pov.hash();
			let candidate = TestCandidateBuilder {
				para_id: test_state.chain_ids[0],
				relay_parent: test_state.relay_parent,
				pov_hash,
				head_data: expected_head_data.clone(),
				erasure_root: make_erasure_root(&test_state, pov.clone()),
				..Default::default()
			}.build();

			let second = CandidateBackingMessage::Second(
				test_state.relay_parent,
				candidate.to_plain(),
				pov.clone(),
			);

			virtual_overseer.send(FromOverseer::Communication{ msg: second }).await;


			assert_matches!(
				virtual_overseer.recv().await,
				AllMessages::CandidateValidation(
					CandidateValidationMessage::ValidateFromChainState(
						c,
						pov,
						tx,
					)
				) if pov == pov && &c == candidate.descriptor() => {
					tx.send(Ok(
						ValidationResult::Valid(ValidationOutputs {
							global_validation_data: test_state.global_validation_data,
							local_validation_data: test_state.local_validation_data,
							head_data: expected_head_data.clone(),
							upward_messages: Vec::new(),
							fees: Default::default(),
							new_validation_code: None,
						}),
					)).unwrap();
				}
			);

			assert_matches!(
				virtual_overseer.recv().await,
				AllMessages::AvailabilityStore(
					AvailabilityStoreMessage::StoreAvailableData(parent_hash, _, _, _, tx)
				) if parent_hash == test_state.relay_parent => {
					tx.send(Ok(())).unwrap();
				}
			);

			assert_matches!(
				virtual_overseer.recv().await,
				AllMessages::StatementDistribution(
					StatementDistributionMessage::Share(
						parent_hash,
						signed_statement,
					)
				) if parent_hash == test_state.relay_parent => {
					signed_statement.check_signature(
						&test_state.signing_context,
						&test_state.validator_public[0],
					).unwrap();
				}
			);

			virtual_overseer.send(FromOverseer::Signal(
				OverseerSignal::ActiveLeaves(ActiveLeavesUpdate::stop_work(test_state.relay_parent)))
			).await;
		});
	}

	// Test that the candidate reaches quorum succesfully.
	#[test]
	fn backing_works() {
		let test_state = TestState::default();
		test_harness(test_state.keystore.clone(), |test_harness| async move {
			let TestHarness { mut virtual_overseer } = test_harness;

			test_startup(&mut virtual_overseer, &test_state).await;

			let pov = PoV {
				block_data: BlockData(vec![1, 2, 3]),
			};

			let pov_hash = pov.hash();

			let expected_head_data = test_state.head_data.get(&test_state.chain_ids[0]).unwrap();

			let candidate_a = TestCandidateBuilder {
				para_id: test_state.chain_ids[0],
				relay_parent: test_state.relay_parent,
				pov_hash,
				head_data: expected_head_data.clone(),
				erasure_root: make_erasure_root(&test_state, pov.clone()),
				..Default::default()
			}.build();

			let candidate_a_hash = candidate_a.hash();

			let signed_a = SignedFullStatement::sign(
				Statement::Seconded(candidate_a.clone()),
				&test_state.signing_context,
				2,
				&test_state.validators[2].pair().into(),
			);

			let signed_b = SignedFullStatement::sign(
				Statement::Valid(candidate_a_hash),
				&test_state.signing_context,
				0,
				&test_state.validators[0].pair().into(),
			);

			let statement = CandidateBackingMessage::Statement(test_state.relay_parent, signed_a.clone());

			virtual_overseer.send(FromOverseer::Communication{ msg: statement }).await;

			// Sending a `Statement::Seconded` for our assignment will start
			// validation process. The first thing requested is PoV from the
			// `PoVDistribution`.
			assert_matches!(
				virtual_overseer.recv().await,
				AllMessages::PoVDistribution(
					PoVDistributionMessage::FetchPoV(relay_parent, _, tx)
				) if relay_parent == test_state.relay_parent => {
					tx.send(Arc::new(pov.clone())).unwrap();
				}
			);

			// The next step is the actual request to Validation subsystem
			// to validate the `Seconded` candidate.
			assert_matches!(
				virtual_overseer.recv().await,
				AllMessages::CandidateValidation(
					CandidateValidationMessage::ValidateFromChainState(
						c,
						pov,
						tx,
					)
				) if pov == pov && &c == candidate_a.descriptor() => {
					tx.send(Ok(
						ValidationResult::Valid(ValidationOutputs {
							global_validation_data: test_state.global_validation_data,
							local_validation_data: test_state.local_validation_data,
							head_data: expected_head_data.clone(),
							upward_messages: Vec::new(),
							fees: Default::default(),
							new_validation_code: None,
						}),
					)).unwrap();
				}
			);

			assert_matches!(
				virtual_overseer.recv().await,
				AllMessages::AvailabilityStore(
					AvailabilityStoreMessage::StoreAvailableData(parent_hash, _, _, _, tx)
				) if parent_hash == test_state.relay_parent => {
					tx.send(Ok(())).unwrap();
				}
			);

			let statement = CandidateBackingMessage::Statement(
				test_state.relay_parent,
				signed_b.clone(),
			);

			virtual_overseer.send(FromOverseer::Communication{ msg: statement }).await;

			let (tx, rx) = oneshot::channel();

			// The backed candidats set should be not empty at this point.
			virtual_overseer.send(FromOverseer::Communication{
				msg: CandidateBackingMessage::GetBackedCandidates(
					test_state.relay_parent,
					tx,
				)
			}).await;

			let backed = rx.await.unwrap();

			// `validity_votes` may be in any order so we can't do this in a single assert.
			assert_eq!(backed[0].0.candidate, candidate_a);
			assert_eq!(backed[0].0.validity_votes.len(), 2);
			assert!(backed[0].0.validity_votes.contains(
				&ValidityAttestation::Explicit(signed_b.signature().clone())
			));
			assert!(backed[0].0.validity_votes.contains(
				&ValidityAttestation::Implicit(signed_a.signature().clone())
			));
			assert_eq!(backed[0].0.validator_indices, bitvec::bitvec![Lsb0, u8; 1, 1, 0]);

			virtual_overseer.send(FromOverseer::Signal(
				OverseerSignal::ActiveLeaves(ActiveLeavesUpdate::stop_work(test_state.relay_parent)))
			).await;
		});
	}

	// Issuing conflicting statements on the same candidate should
	// be a misbehavior.
	#[test]
	fn backing_misbehavior_works() {
		let test_state = TestState::default();
		test_harness(test_state.keystore.clone(), |test_harness| async move {
			let TestHarness { mut virtual_overseer } = test_harness;

			test_startup(&mut virtual_overseer, &test_state).await;

			let pov = PoV {
				block_data: BlockData(vec![1, 2, 3]),
			};

			let pov_hash = pov.hash();

			let expected_head_data = test_state.head_data.get(&test_state.chain_ids[0]).unwrap();

			let candidate_a = TestCandidateBuilder {
				para_id: test_state.chain_ids[0],
				relay_parent: test_state.relay_parent,
				pov_hash,
				erasure_root: make_erasure_root(&test_state, pov.clone()),
				head_data: expected_head_data.clone(),
				..Default::default()
			}.build();

			let candidate_a_hash = candidate_a.hash();

			let signed_a = SignedFullStatement::sign(
				Statement::Seconded(candidate_a.clone()),
				&test_state.signing_context,
				2,
				&test_state.validators[2].pair().into(),
			);

			let signed_b = SignedFullStatement::sign(
				Statement::Valid(candidate_a_hash),
				&test_state.signing_context,
				0,
				&test_state.validators[0].pair().into(),
			);

			let signed_c = SignedFullStatement::sign(
				Statement::Invalid(candidate_a_hash),
				&test_state.signing_context,
				0,
				&test_state.validators[0].pair().into(),
			);

			let statement = CandidateBackingMessage::Statement(test_state.relay_parent, signed_a.clone());

			virtual_overseer.send(FromOverseer::Communication{ msg: statement }).await;

			assert_matches!(
				virtual_overseer.recv().await,
				AllMessages::PoVDistribution(
					PoVDistributionMessage::FetchPoV(relay_parent, _, tx)
				) if relay_parent == test_state.relay_parent => {
					tx.send(Arc::new(pov.clone())).unwrap();
				}
			);

			assert_matches!(
				virtual_overseer.recv().await,
				AllMessages::CandidateValidation(
					CandidateValidationMessage::ValidateFromChainState(
						c,
						pov,
						tx,
					)
				) if pov == pov && &c == candidate_a.descriptor() => {
					tx.send(Ok(
						ValidationResult::Valid(ValidationOutputs {
							global_validation_data: test_state.global_validation_data,
							local_validation_data: test_state.local_validation_data,
							head_data: expected_head_data.clone(),
							upward_messages: Vec::new(),
							fees: Default::default(),
							new_validation_code: None,
						}),
					)).unwrap();
				}
			);

			assert_matches!(
				virtual_overseer.recv().await,
				AllMessages::AvailabilityStore(
					AvailabilityStoreMessage::StoreAvailableData(parent_hash, _, _, _, tx)
					) if parent_hash == test_state.relay_parent => {
						tx.send(Ok(())).unwrap();
					}
			);

			assert_matches!(
				virtual_overseer.recv().await,
				AllMessages::StatementDistribution(
					StatementDistributionMessage::Share(
						relay_parent,
						signed_statement,
					)
				) if relay_parent == test_state.relay_parent => {
					signed_statement.check_signature(
						&test_state.signing_context,
						&test_state.validator_public[0],
					).unwrap();

					assert_eq!(*signed_statement.payload(), Statement::Valid(candidate_a_hash));
				}
			);

			let statement = CandidateBackingMessage::Statement(test_state.relay_parent, signed_b.clone());

			virtual_overseer.send(FromOverseer::Communication{ msg: statement }).await;

			let statement = CandidateBackingMessage::Statement(test_state.relay_parent, signed_c.clone());

			virtual_overseer.send(FromOverseer::Communication{ msg: statement }).await;

			assert_matches!(
				virtual_overseer.recv().await,
				AllMessages::Provisioner(
					ProvisionerMessage::ProvisionableData(
						ProvisionableData::MisbehaviorReport(
							relay_parent,
							MisbehaviorReport::SelfContradiction(_, s1, s2),
						)
					)
				) if relay_parent == test_state.relay_parent => {
					s1.check_signature(
						&test_state.signing_context,
						&test_state.validator_public[s1.validator_index() as usize],
					).unwrap();

					s2.check_signature(
						&test_state.signing_context,
						&test_state.validator_public[s2.validator_index() as usize],
					).unwrap();
				}
			);
		});
	}

	// Test that if we are asked to second an invalid candidate we
	// can still second a valid one afterwards.
	#[test]
	fn backing_dont_second_invalid() {
		let test_state = TestState::default();
		test_harness(test_state.keystore.clone(), |test_harness| async move {
			let TestHarness { mut virtual_overseer } = test_harness;

			test_startup(&mut virtual_overseer, &test_state).await;

			let pov_block_a = PoV {
				block_data: BlockData(vec![42, 43, 44]),
			};

			let pov_block_b = PoV {
				block_data: BlockData(vec![45, 46, 47]),
			};

			let pov_hash_a = pov_block_a.hash();
			let pov_hash_b = pov_block_b.hash();

			let expected_head_data = test_state.head_data.get(&test_state.chain_ids[0]).unwrap();

			let candidate_a = TestCandidateBuilder {
				para_id: test_state.chain_ids[0],
				relay_parent: test_state.relay_parent,
				pov_hash: pov_hash_a,
				erasure_root: make_erasure_root(&test_state, pov_block_a.clone()),
				..Default::default()
			}.build();

			let candidate_b = TestCandidateBuilder {
				para_id: test_state.chain_ids[0],
				relay_parent: test_state.relay_parent,
				pov_hash: pov_hash_b,
				erasure_root: make_erasure_root(&test_state, pov_block_b.clone()),
				head_data: expected_head_data.clone(),
				..Default::default()
			}.build();

			let second = CandidateBackingMessage::Second(
				test_state.relay_parent,
				candidate_a.to_plain(),
				pov_block_a.clone(),
			);

			virtual_overseer.send(FromOverseer::Communication{ msg: second }).await;


			assert_matches!(
				virtual_overseer.recv().await,
				AllMessages::CandidateValidation(
					CandidateValidationMessage::ValidateFromChainState(
						c,
						pov,
						tx,
					)
				) if pov == pov && &c == candidate_a.descriptor() => {
					tx.send(Ok(ValidationResult::Invalid(InvalidCandidate::BadReturn))).unwrap();
				}
			);

			assert_matches!(
				virtual_overseer.recv().await,
				AllMessages::CandidateSelection(
					CandidateSelectionMessage::Invalid(parent_hash, c)
				) if parent_hash == test_state.relay_parent && c == candidate_a.to_plain()
			);

			let second = CandidateBackingMessage::Second(
				test_state.relay_parent,
				candidate_b.to_plain(),
				pov_block_b.clone(),
			);

			virtual_overseer.send(FromOverseer::Communication{ msg: second }).await;

			assert_matches!(
				virtual_overseer.recv().await,
				AllMessages::CandidateValidation(
					CandidateValidationMessage::ValidateFromChainState(
						c,
						pov,
						tx,
					)
				) if pov == pov && &c == candidate_b.descriptor() => {
					tx.send(Ok(
						ValidationResult::Valid(ValidationOutputs {
							global_validation_data: test_state.global_validation_data,
							local_validation_data: test_state.local_validation_data,
							head_data: expected_head_data.clone(),
							upward_messages: Vec::new(),
							fees: Default::default(),
							new_validation_code: None,
						}),
					)).unwrap();
				}
			);

			assert_matches!(
				virtual_overseer.recv().await,
				AllMessages::AvailabilityStore(
					AvailabilityStoreMessage::StoreAvailableData(parent_hash, _, _, _, tx)
				) if parent_hash == test_state.relay_parent => {
					tx.send(Ok(())).unwrap();
				}
			);

			assert_matches!(
				virtual_overseer.recv().await,
				AllMessages::StatementDistribution(
					StatementDistributionMessage::Share(
						parent_hash,
						signed_statement,
					)
				) if parent_hash == test_state.relay_parent => {
					signed_statement.check_signature(
						&test_state.signing_context,
						&test_state.validator_public[0],
					).unwrap();

					assert_eq!(*signed_statement.payload(), Statement::Seconded(candidate_b));
				}
			);

			virtual_overseer.send(FromOverseer::Signal(
				OverseerSignal::ActiveLeaves(ActiveLeavesUpdate::stop_work(test_state.relay_parent)))
			).await;
		});
	}

	// Test that if we have already issued a statement (in this case `Invalid`) about a
	// candidate we will not be issuing a `Seconded` statement on it.
	#[test]
	fn backing_multiple_statements_work() {
		let test_state = TestState::default();
		test_harness(test_state.keystore.clone(), |test_harness| async move {
			let TestHarness { mut virtual_overseer } = test_harness;

			test_startup(&mut virtual_overseer, &test_state).await;

			let pov = PoV {
				block_data: BlockData(vec![42, 43, 44]),
			};

			let pov_hash = pov.hash();

			let candidate = TestCandidateBuilder {
				para_id: test_state.chain_ids[0],
				relay_parent: test_state.relay_parent,
				pov_hash,
				erasure_root: make_erasure_root(&test_state, pov.clone()),
				..Default::default()
			}.build();

			let candidate_hash = candidate.hash();

			let signed_a = SignedFullStatement::sign(
				Statement::Seconded(candidate.clone()),
				&test_state.signing_context,
				2,
				&test_state.validators[2].pair().into(),
			);

			// Send in a `Statement` with a candidate.
			let statement = CandidateBackingMessage::Statement(
				test_state.relay_parent,
				signed_a.clone(),
			);

			virtual_overseer.send(FromOverseer::Communication{ msg: statement }).await;

			// Subsystem requests PoV and requests validation.
			assert_matches!(
				virtual_overseer.recv().await,
				AllMessages::PoVDistribution(
					PoVDistributionMessage::FetchPoV(relay_parent, _, tx)
				) => {
					assert_eq!(relay_parent, test_state.relay_parent);
					tx.send(Arc::new(pov.clone())).unwrap();
				}
			);


			// Tell subsystem that this candidate is invalid.
			assert_matches!(
				virtual_overseer.recv().await,
				AllMessages::CandidateValidation(
					CandidateValidationMessage::ValidateFromChainState(
						c,
						pov,
						tx,
					)
				) if pov == pov && &c == candidate.descriptor() => {
					tx.send(Ok(ValidationResult::Invalid(InvalidCandidate::BadReturn))).unwrap();
				}
			);

			// The invalid message is shared.
			assert_matches!(
				virtual_overseer.recv().await,
				AllMessages::StatementDistribution(
					StatementDistributionMessage::Share(
						relay_parent,
						signed_statement,
					)
				) => {
					assert_eq!(relay_parent, test_state.relay_parent);
					signed_statement.check_signature(
						&test_state.signing_context,
						&test_state.validator_public[0],
					).unwrap();
					assert_eq!(*signed_statement.payload(), Statement::Invalid(candidate_hash));
				}
			);

			// Ask subsystem to `Second` a candidate that already has a statement issued about.
			// This should emit no actions from subsystem.
			let second = CandidateBackingMessage::Second(
				test_state.relay_parent,
				candidate.to_plain(),
				pov.clone(),
			);

			virtual_overseer.send(FromOverseer::Communication{ msg: second }).await;

			let pov_to_second = PoV {
				block_data: BlockData(vec![3, 2, 1]),
			};

			let pov_hash = pov_to_second.hash();

			let candidate_to_second = TestCandidateBuilder {
				para_id: test_state.chain_ids[0],
				relay_parent: test_state.relay_parent,
				pov_hash,
				erasure_root: make_erasure_root(&test_state, pov_to_second.clone()),
				..Default::default()
			}.build();

			let second = CandidateBackingMessage::Second(
				test_state.relay_parent,
				candidate_to_second.to_plain(),
				pov_to_second.clone(),
			);

			// In order to trigger _some_ actions from subsystem ask it to second another
			// candidate. The only reason to do so is to make sure that no actions were
			// triggered on the prev step.
			virtual_overseer.send(FromOverseer::Communication{ msg: second }).await;

			assert_matches!(
				virtual_overseer.recv().await,
				AllMessages::CandidateValidation(
					CandidateValidationMessage::ValidateFromChainState(
						_,
						pov,
						_,
					)
				) => {
					assert_eq!(&*pov, &pov_to_second);
				}
			);
		});
	}

	// That that if the validation of the candidate has failed this does not stop
	// the work of this subsystem and so it is not fatal to the node.
	#[test]
	fn backing_works_after_failed_validation() {
		let test_state = TestState::default();
		test_harness(test_state.keystore.clone(), |test_harness| async move {
			let TestHarness { mut virtual_overseer } = test_harness;

			test_startup(&mut virtual_overseer, &test_state).await;

			let pov = PoV {
				block_data: BlockData(vec![42, 43, 44]),
			};

			let pov_hash = pov.hash();

			let candidate = TestCandidateBuilder {
				para_id: test_state.chain_ids[0],
				relay_parent: test_state.relay_parent,
				pov_hash,
				erasure_root: make_erasure_root(&test_state, pov.clone()),
				..Default::default()
			}.build();

			let signed_a = SignedFullStatement::sign(
				Statement::Seconded(candidate.clone()),
				&test_state.signing_context,
				2,
				&test_state.validators[2].pair().into(),
			);

			// Send in a `Statement` with a candidate.
			let statement = CandidateBackingMessage::Statement(
				test_state.relay_parent,
				signed_a.clone(),
			);

			virtual_overseer.send(FromOverseer::Communication{ msg: statement }).await;

			// Subsystem requests PoV and requests validation.
			assert_matches!(
				virtual_overseer.recv().await,
				AllMessages::PoVDistribution(
					PoVDistributionMessage::FetchPoV(relay_parent, _, tx)
				) => {
					assert_eq!(relay_parent, test_state.relay_parent);
					tx.send(Arc::new(pov.clone())).unwrap();
				}
			);

			// Tell subsystem that this candidate is invalid.
			assert_matches!(
				virtual_overseer.recv().await,
				AllMessages::CandidateValidation(
					CandidateValidationMessage::ValidateFromChainState(
						c,
						pov,
						tx,
					)
				) if pov == pov && &c == candidate.descriptor() => {
					tx.send(Err(ValidationFailed("Internal test error".into()))).unwrap();
				}
			);

			// Try to get a set of backable candidates to trigger _some_ action in the subsystem
			// and check that it is still alive.
			let (tx, rx) = oneshot::channel();
			let msg = CandidateBackingMessage::GetBackedCandidates(
				test_state.relay_parent,
				tx,
			);

			virtual_overseer.send(FromOverseer::Communication{ msg }).await;
			assert_eq!(rx.await.unwrap().len(), 0);
		});
	}
}<|MERGE_RESOLUTION|>--- conflicted
+++ resolved
@@ -45,18 +45,6 @@
 		ProvisionerMessage, RuntimeApiMessage, StatementDistributionMessage, ValidationFailed,
 		RuntimeApiRequest,
 	},
-<<<<<<< HEAD
-	util::{
-		self,
-		request_session_index_for_child,
-		request_validator_groups,
-		request_validators,
-		request_from_runtime,
-		Validator,
-		prometheus,
-		MetricsTrait,
-	},
-=======
 };
 use polkadot_node_subsystem_util::{
 	self as util,
@@ -65,7 +53,8 @@
 	request_validators,
 	request_from_runtime,
 	Validator,
->>>>>>> 976a319e
+	prometheus,
+	MetricsTrait,
 	delegated_subsystem,
 };
 use statement_table::{
