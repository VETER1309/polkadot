// Copyright 2017-2020 Parity Technologies (UK) Ltd.
// This file is part of Polkadot.

// Polkadot is free software: you can redistribute it and/or modify
// it under the terms of the GNU General Public License as published by
// the Free Software Foundation, either version 3 of the License, or
// (at your option) any later version.

// Polkadot is distributed in the hope that it will be useful,
// but WITHOUT ANY WARRANTY; without even the implied warranty of
// MERCHANTABILITY or FITNESS FOR A PARTICULAR PURPOSE.  See the
// GNU General Public License for more details.

// You should have received a copy of the GNU General Public License
// along with Polkadot.  If not, see <http://www.gnu.org/licenses/>.

//! Collation node logic.
//!
//! A collator node lives on a distinct parachain and submits a proposal for
//! a state transition, along with a proof for its validity
//! (what we might call a witness or block data).
//!
//! One of collators' other roles is to route messages between chains.
//! Each parachain produces a list of "egress" posts of messages for each other
//! parachain on each block, for a total of N^2 lists all together.
//!
//! We will refer to the egress list at relay chain block X of parachain A with
//! destination B as egress(X)[A -> B]
//!
//! On every block, each parachain will be intended to route messages from some
//! subset of all the other parachains. (NOTE: in practice this is not done until PoC-3)
//!
//! Since the egress information is unique to every block, when routing from a
//! parachain a collator must gather all egress posts from that parachain
//! up to the last point in history that messages were successfully routed
//! from that parachain, accounting for relay chain blocks where no candidate
//! from the collator's parachain was produced.
//!
//! In the case that all parachains route to each other and a candidate for the
//! collator's parachain was included in the last relay chain block, the collator
//! only has to gather egress posts from other parachains one block back in relay
//! chain history.
//!
//! This crate defines traits which provide context necessary for collation logic
//! to be performed, as the collation logic itself.

use std::collections::HashSet;
use std::fmt;
use std::sync::Arc;
use std::time::Duration;
use std::pin::Pin;

use futures::{future, Future, Stream, FutureExt, TryFutureExt, StreamExt, task::Spawn};
use log::warn;
use sc_client_api::{StateBackend, BlockchainEvents};
use sp_core::Pair;
use polkadot_primitives::{
	BlockId, Hash, Block,
	parachain::{
		self, BlockData, DutyRoster, HeadData, Id as ParaId,
		PoVBlock, ValidatorId, CollatorPair, LocalValidationData, GlobalValidationSchedule,
	}
};
use polkadot_cli::{
	ProvideRuntimeApi, AbstractService, ParachainHost, IdentifyVariant,
	service::{self, Role}
};
pub use polkadot_cli::service::Configuration;
pub use polkadot_cli::Cli;
pub use polkadot_validation::SignedStatement;
pub use polkadot_primitives::parachain::CollatorId;
pub use sc_network::PeerId;
pub use service::RuntimeApiCollection;
pub use sc_cli::SubstrateCli;
use sp_api::{ConstructRuntimeApi, ApiExt, HashFor};
use polkadot_service::PolkadotClient;

const COLLATION_TIMEOUT: Duration = Duration::from_secs(30);

/// An abstraction over the `Network` with useful functions for a `Collator`.
pub trait Network: Send + Sync {
	/// Create a `Stream` of checked statements for the given `relay_parent`.
	///
	/// The returned stream will not terminate, so it is required to make sure that the stream is
	/// dropped when it is not required anymore. Otherwise, it will stick around in memory
	/// infinitely.
	fn checked_statements(&self, relay_parent: Hash) -> Pin<Box<dyn Stream<Item=SignedStatement> + Send>>;
}

impl Network for polkadot_network::protocol::Service {
	fn checked_statements(&self, relay_parent: Hash) -> Pin<Box<dyn Stream<Item=SignedStatement> + Send>> {
		polkadot_network::protocol::Service::checked_statements(self, relay_parent).boxed()
	}
}

/// Error to return when the head data was invalid.
#[derive(Clone, Copy, Debug)]
pub struct InvalidHead;

/// Collation errors.
#[derive(Debug)]
pub enum Error {
	/// Error on the relay-chain side of things.
	Polkadot(String),
	/// Error on the collator side of things.
	Collator(InvalidHead),
}

impl fmt::Display for Error {
	fn fmt(&self, f: &mut fmt::Formatter) -> fmt::Result {
		match *self {
			Error::Polkadot(ref err) => write!(f, "Polkadot node error: {}", err),
			Error::Collator(_) => write!(f, "Collator node error: Invalid head data"),
		}
	}
}

/// Something that can build a `ParachainContext`.
pub trait BuildParachainContext {
	/// The parachain context produced by the `build` function.
	type ParachainContext: self::ParachainContext;

	/// Build the `ParachainContext`.
	fn build<Client, SP, Extrinsic>(
		self,
		client: Arc<Client>,
		spawner: SP,
		network: impl Network + Clone + 'static,
	) -> Result<Self::ParachainContext, ()>
		where
			Client: ProvideRuntimeApi<Block> + Send + Sync + BlockchainEvents<Block> + 'static,
			Client::Api: RuntimeApiCollection<Extrinsic>,
			<Client::Api as ApiExt<Block>>::StateBackend: StateBackend<HashFor<Block>>,
			Extrinsic: codec::Codec + Send + Sync + 'static,
			SP: Spawn + Clone + Send + Sync + 'static;
}

/// Parachain context needed for collation.
///
/// This can be implemented through an externally attached service or a stub.
/// This is expected to be a lightweight, shared type like an Arc.
pub trait ParachainContext: Clone {
	type ProduceCandidate: Future<Output = Result<(BlockData, HeadData), InvalidHead>>;

	/// Produce a candidate, given the relay parent hash, the latest ingress queue information
	/// and the last parachain head.
	fn produce_candidate(
		&mut self,
		relay_parent: Hash,
		global_validation: GlobalValidationSchedule,
		local_validation: LocalValidationData,
	) -> Self::ProduceCandidate;
}

/// Produce a candidate for the parachain, with given contexts, parent head, and signing key.
pub async fn collate<P>(
	relay_parent: Hash,
	local_id: ParaId,
	global_validation: GlobalValidationSchedule,
	local_validation_data: LocalValidationData,
	mut para_context: P,
	key: Arc<CollatorPair>,
)
	-> Result<parachain::Collation, Error>
	where
		P: ParachainContext,
		P::ProduceCandidate: Send,
{
	let (block_data, head_data) = para_context.produce_candidate(
		relay_parent,
		global_validation,
		local_validation_data,
	).map_err(Error::Collator).await?;

	let pov_block = PoVBlock {
		block_data,
	};

	let pov_block_hash = pov_block.hash();
	let signature = key.sign(&parachain::collator_signature_payload(
		&relay_parent,
		&local_id,
		&pov_block_hash,
	));

	let info = parachain::CollationInfo {
		parachain_index: local_id,
		relay_parent,
		collator: key.public(),
		signature,
		head_data,
		pov_block_hash,
	};

	let collation = parachain::Collation {
		info,
		pov: pov_block,
	};

	Ok(collation)
}

<<<<<<< HEAD
fn build_collator_service<SP, P, C, R, Extrinsic>(
=======
fn build_collator_service<SP, P, C, E, R, Extrinsic>(
>>>>>>> 14c03fc7
	spawner: SP,
	handles: polkadot_service::FullNodeHandles,
	client: Arc<C>,
	para_id: ParaId,
	key: Arc<CollatorPair>,
	build_parachain_context: P,
) -> Result<impl Future<Output = ()> + Send + 'static, polkadot_service::Error>
	where
		C: PolkadotClient<
			service::Block,
			service::TFullBackend<service::Block>,
			R
		> + 'static,
		R: ConstructRuntimeApi<service::Block, C> + Sync + Send,
		<R as ConstructRuntimeApi<service::Block, C>>::RuntimeApi:
			sp_api::ApiExt<
				service::Block,
				StateBackend = <service::TFullBackend<service::Block> as service::Backend<service::Block>>::State,
			>
			+ RuntimeApiCollection<
				Extrinsic,
				StateBackend = <service::TFullBackend<service::Block> as service::Backend<service::Block>>::State,
			>
			+ Sync + Send,
		P: BuildParachainContext,
		P::ParachainContext: Send + 'static,
		<P::ParachainContext as ParachainContext>::ProduceCandidate: Send,
		Extrinsic: service::Codec + Send + Sync + 'static,
		SP: Spawn + Clone + Send + Sync + 'static,
{
	let polkadot_network = handles.polkadot_network
		.ok_or_else(|| "Collator cannot run when Polkadot-specific networking has not been started")?;

	// We don't require this here, but we need to make sure that the validation service is started.
	// This service makes sure the collator is joining the correct gossip topics and receives the appropiate
	// messages.
	handles.validation_service_handle
		.ok_or_else(|| "Collator cannot run when validation networking has not been started")?;

	let parachain_context = match build_parachain_context.build(
		client.clone(),
		spawner,
		polkadot_network.clone(),
	) {
		Ok(ctx) => ctx,
		Err(()) => {
			return Err("Could not build the parachain context!".into())
		}
	};

	let work = async move {
		let mut notification_stream = client.import_notification_stream();

		while let Some(notification) = notification_stream.next().await {
			macro_rules! try_fr {
				($e:expr) => {
					match $e {
						Ok(x) => x,
						Err(e) => return future::Either::Left(future::err(Error::Polkadot(
							format!("{:?}", e)
						))),
					}
				}
			}

			let relay_parent = notification.hash;
			let id = BlockId::hash(relay_parent);

			let network = polkadot_network.clone();
			let client = client.clone();
			let key = key.clone();
			let parachain_context = parachain_context.clone();

			let work = future::lazy(move |_| {
				let api = client.runtime_api();
				let global_validation = try_fr!(api.global_validation_schedule(&id));
				let local_validation = match try_fr!(api.local_validation_data(&id, para_id)) {
					Some(local_validation) => local_validation,
					None => return future::Either::Left(future::ok(())),
				};

				let validators = try_fr!(api.validators(&id));

				let targets = compute_targets(
					para_id,
					validators.as_slice(),
					try_fr!(api.duty_roster(&id)),
				);

				let collation_work = collate(
					relay_parent,
					para_id,
					global_validation,
					local_validation,
					parachain_context,
					key,
				).map_ok(move |collation| {
					network.distribute_collation(targets, collation)
				});

				future::Either::Right(collation_work)
			});

			let deadlined = future::select(
				work.then(|f| f).boxed(),
				futures_timer::Delay::new(COLLATION_TIMEOUT)
			);

			let silenced = deadlined
				.map(|either| {
					if let future::Either::Right(_) = either {
						warn!("Collation failure: timeout");
					}
				});

			let future = silenced.map(drop);

			tokio::spawn(future);
		}
	}.boxed();

	Ok(work)
}

/// Async function that will run the collator node with the given `RelayChainContext` and `ParachainContext`
/// built by the given `BuildParachainContext` and arguments to the underlying polkadot node.
pub async fn start_collator<P>(
	build_parachain_context: P,
	para_id: ParaId,
	key: Arc<CollatorPair>,
	config: Configuration,
) -> Result<(), polkadot_service::Error>
where
	P: 'static + BuildParachainContext,
	P::ParachainContext: Send + 'static,
	<P::ParachainContext as ParachainContext>::ProduceCandidate: Send,
{
	let is_kusama = config.chain_spec.is_kusama();
	match (is_kusama, &config.role) {
		(_, Role::Light) => Err(
			polkadot_service::Error::Other("light nodes are unsupported as collator".into())
		).into(),
		(true, _) => {
			let (service, client, handlers) = service::kusama_new_full(
				config,
				Some((key.public(), para_id)),
				None,
				false,
				6000,
				None
			)?;
			let spawn_handle = service.spawn_task_handle();
			build_collator_service(
				spawn_handle,
				handlers,
				client,
				para_id,
				key,
				build_parachain_context
			)?.await;
			Ok(())
		},
		(false, _) => {
			let (service, client, handles) = service::polkadot_new_full(
				config,
				Some((key.public(), para_id)),
				None,
				false,
				6000,
				None
			)?;
			let spawn_handle = service.spawn_task_handle();
			build_collator_service(
				spawn_handle,
				handles,
				client,
				para_id,
				key,
				build_parachain_context,
			)?.await;
			Ok(())
		}
	}
}

fn compute_targets(para_id: ParaId, session_keys: &[ValidatorId], roster: DutyRoster) -> HashSet<ValidatorId> {
	use polkadot_primitives::parachain::Chain;

	roster.validator_duty.iter().enumerate()
		.filter(|&(_, c)| c == &Chain::Parachain(para_id))
		.filter_map(|(i, _)| session_keys.get(i))
		.cloned()
		.collect()
}

#[cfg(test)]
mod tests {
	use super::*;

	#[derive(Clone)]
	struct DummyParachainContext;

	impl ParachainContext for DummyParachainContext {
		type ProduceCandidate = future::Ready<Result<(BlockData, HeadData), InvalidHead>>;

		fn produce_candidate(
			&mut self,
			_relay_parent: Hash,
			_global: GlobalValidationSchedule,
			_local_validation: LocalValidationData,
		) -> Self::ProduceCandidate {
			// send messages right back.
			future::ok((
				BlockData(vec![1, 2, 3, 4, 5,]),
				HeadData(vec![9, 9, 9]),
			))
		}
	}

	struct BuildDummyParachainContext;

	impl BuildParachainContext for BuildDummyParachainContext {
		type ParachainContext = DummyParachainContext;

		fn build<C, SP, Extrinsic>(
			self,
			_: Arc<C>,
			_: SP,
			_: impl Network + Clone + 'static,
		) -> Result<Self::ParachainContext, ()> {
			Ok(DummyParachainContext)
		}
	}

	// Make sure that the future returned by `start_collator` implementes `Send`.
	#[test]
	fn start_collator_is_send() {
		fn check_send<T: Send>(_: T) {}

		let cli = Cli::from_iter(&["-dev"]);
		let task_executor = Arc::new(|_, _| unimplemented!());
		let config = cli.create_configuration(&cli.run.base, task_executor).unwrap();

		check_send(start_collator(
			BuildDummyParachainContext,
			0.into(),
			Arc::new(CollatorPair::generate().0),
			config,
		));
	}
}<|MERGE_RESOLUTION|>--- conflicted
+++ resolved
@@ -200,11 +200,7 @@
 	Ok(collation)
 }
 
-<<<<<<< HEAD
-fn build_collator_service<SP, P, C, R, Extrinsic>(
-=======
 fn build_collator_service<SP, P, C, E, R, Extrinsic>(
->>>>>>> 14c03fc7
 	spawner: SP,
 	handles: polkadot_service::FullNodeHandles,
 	client: Arc<C>,
