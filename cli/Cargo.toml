[package]
name = "polkadot-cli"
version = "0.8.10"
authors = ["Parity Technologies <admin@parity.io>"]
description = "Polkadot Relay-chain Client Node"
edition = "2018"

[package.metadata.wasm-pack.profile.release]
# `wasm-opt` has some problems on linux, see
# https://github.com/rustwasm/wasm-pack/issues/781 etc.
wasm-opt = false

[lib]
crate-type = ["cdylib", "rlib"]

[dependencies]
log = "0.4.8"
futures = { version = "0.3.4", features = ["compat"] }
structopt = "0.3.8"
<<<<<<< HEAD
sp-api = { git = "https://github.com/paritytech/substrate", branch = "seun-sc-cli-subkey" }
sp-core = { git = "https://github.com/paritytech/substrate", branch = "seun-sc-cli-subkey" }
sp-runtime = { git = "https://github.com/paritytech/substrate", branch = "seun-sc-cli-subkey" }
sc-client-api = { git = "https://github.com/paritytech/substrate", branch = "seun-sc-cli-subkey" }
sc-client-db = { git = "https://github.com/paritytech/substrate", branch = "seun-sc-cli-subkey" }
sc-executor = { git = "https://github.com/paritytech/substrate", branch = "seun-sc-cli-subkey" }
service = { package = "polkadot-service", path = "../service", default-features = false }
=======
sp-api = { git = "https://github.com/paritytech/substrate", branch = "master" }
sp-core = { git = "https://github.com/paritytech/substrate", branch = "master" }
sp-runtime = { git = "https://github.com/paritytech/substrate", branch = "master" }
sc-client-api = { git = "https://github.com/paritytech/substrate", branch = "master" }
sc-client-db = { git = "https://github.com/paritytech/substrate", branch = "master" }
sc-executor = { git = "https://github.com/paritytech/substrate", branch = "master" }
service = { package = "polkadot-service", path = "../service", default-features = false, optional = true }
service-new = { package = "polkadot-service-new", path = "../node/service", default-features = false, optional = true }
>>>>>>> 6d148216

tokio = { version = "0.2.13", features = ["rt-threaded"], optional = true }
frame-benchmarking-cli = { git = "https://github.com/paritytech/substrate", branch = "seun-sc-cli-subkey", optional = true }
sc-cli = { git = "https://github.com/paritytech/substrate", branch = "seun-sc-cli-subkey", optional = true }
sc-service = { git = "https://github.com/paritytech/substrate", branch = "seun-sc-cli-subkey", optional = true }

wasm-bindgen = { version = "0.2.57", optional = true }
wasm-bindgen-futures = { version = "0.4.7", optional = true }
browser-utils = { package = "substrate-browser-utils", git = "https://github.com/paritytech/substrate", branch = "seun-sc-cli-subkey", optional = true }

[build-dependencies]
substrate-build-script-utils = { git = "https://github.com/paritytech/substrate", branch = "seun-sc-cli-subkey" }

[features]
default = [ "wasmtime", "db", "cli", "service-old" ]
wasmtime = [ "sc-cli/wasmtime" ]
db = [ "service/db" ]
cli = [
	"tokio",
	"sc-cli",
	"sc-service",
	"frame-benchmarking-cli",
]
service-old = [ "service/full-node" ]
browser = [
	"wasm-bindgen",
	"wasm-bindgen-futures",
	"browser-utils",
	"service",
]
runtime-benchmarks = [ "service/runtime-benchmarks" ]
service-rewr = [ "service-new/full-node" ]<|MERGE_RESOLUTION|>--- conflicted
+++ resolved
@@ -17,24 +17,14 @@
 log = "0.4.8"
 futures = { version = "0.3.4", features = ["compat"] }
 structopt = "0.3.8"
-<<<<<<< HEAD
 sp-api = { git = "https://github.com/paritytech/substrate", branch = "seun-sc-cli-subkey" }
 sp-core = { git = "https://github.com/paritytech/substrate", branch = "seun-sc-cli-subkey" }
 sp-runtime = { git = "https://github.com/paritytech/substrate", branch = "seun-sc-cli-subkey" }
 sc-client-api = { git = "https://github.com/paritytech/substrate", branch = "seun-sc-cli-subkey" }
 sc-client-db = { git = "https://github.com/paritytech/substrate", branch = "seun-sc-cli-subkey" }
 sc-executor = { git = "https://github.com/paritytech/substrate", branch = "seun-sc-cli-subkey" }
-service = { package = "polkadot-service", path = "../service", default-features = false }
-=======
-sp-api = { git = "https://github.com/paritytech/substrate", branch = "master" }
-sp-core = { git = "https://github.com/paritytech/substrate", branch = "master" }
-sp-runtime = { git = "https://github.com/paritytech/substrate", branch = "master" }
-sc-client-api = { git = "https://github.com/paritytech/substrate", branch = "master" }
-sc-client-db = { git = "https://github.com/paritytech/substrate", branch = "master" }
-sc-executor = { git = "https://github.com/paritytech/substrate", branch = "master" }
 service = { package = "polkadot-service", path = "../service", default-features = false, optional = true }
 service-new = { package = "polkadot-service-new", path = "../node/service", default-features = false, optional = true }
->>>>>>> 6d148216
 
 tokio = { version = "0.2.13", features = ["rt-threaded"], optional = true }
 frame-benchmarking-cli = { git = "https://github.com/paritytech/substrate", branch = "seun-sc-cli-subkey", optional = true }
